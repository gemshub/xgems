--- conflicted
+++ resolved
@@ -14,22 +14,12 @@
   - clcache  # [win]
   - ccache  # [unix]
   - pybind11
- # - eigen
   - pytest
-<<<<<<< HEAD
   - thermofun>=0.4.3
   - gems3k>=4.4.0
-  - python
-=======
- # - thermofun>=0.4.3
- # - gems3k>=4.3.6
   - python={{ python_version }}
   - eigen >=3.4.0
   - spdlog >=1.10.0
-  - gems3k =>4.3.5
-  - thermofun >=0.4.3
- # - vs2019_win-64  # [win] - maybe a solution for CI windows link error
->>>>>>> a2466f98
 
 environment:
 
