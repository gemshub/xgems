--- conflicted
+++ resolved
@@ -147,10 +147,7 @@
 # Clone GEMS3K from git repository and build it 
 ExternalProject_Add(EXTERNAL_PROJECT_GEMS3K
     PREFIX build
-<<<<<<< HEAD
-=======
 #    GIT_REPOSITORY git@bitbucket.org:gems4/gems3k.git
->>>>>>> 1a3e717b
     GIT_REPOSITORY https://bitbucket.org/gems4/gems3k.git
     GIT_TAG trunk
     GIT_SHALLOW TRUE
