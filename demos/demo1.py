--- conflicted
+++ resolved
@@ -20,17 +20,10 @@
 
 engine = ChemicalEngine("resources/CalciteBC-dat.lst")
 
-<<<<<<< HEAD
-print chemicalengine
-
-# print(chemicalengine)
-# (if Python3.5 is used)
-=======
 T = engine.temperature()
 P = engine.pressure()
 b = engine.elementAmounts()
 
 engine.equilibrate(T, P, b)
 
-print engine
->>>>>>> 00b7ceae
+print engine